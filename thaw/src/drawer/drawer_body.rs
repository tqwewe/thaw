<<<<<<< HEAD
use crate::Scrollbar;
use leptos::{either::Either, prelude::*};
=======
use leptos::prelude::*;
>>>>>>> af420b9c
use thaw_utils::class_list;

use crate::Scrollbar;

#[component]
pub fn DrawerBody(
    #[prop(optional, into)] class: MaybeProp<String>,
<<<<<<< HEAD
    /// Whether to use native scrollbar on itself.
    #[prop(optional)]
    native_scrollbar: bool,
    children: Children,
) -> impl IntoView {
    view! {
        <div class=class_list![
            "thaw-drawer-body", class
        ]>
            {if native_scrollbar {
                Either::Left(children())
            } else {
                Either::Right(view! { <Scrollbar>{children()}</Scrollbar> })
            }}
        </div>
=======
    #[prop(default = true)] scrollable: bool,
    children: Children,
) -> impl IntoView {
    match scrollable {
        true => view! {
            <Scrollbar>
                <div class=class_list!["thaw-drawer-body", class]>{children()}</div>
            </Scrollbar>
        }
        .into_any(),
        false => view! {
            <div class=class_list!["thaw-drawer-body", class]>{children()}</div>
        }
        .into_any(),
>>>>>>> af420b9c
    }
}<|MERGE_RESOLUTION|>--- conflicted
+++ resolved
@@ -1,9 +1,5 @@
-<<<<<<< HEAD
 use crate::Scrollbar;
 use leptos::{either::Either, prelude::*};
-=======
-use leptos::prelude::*;
->>>>>>> af420b9c
 use thaw_utils::class_list;
 
 use crate::Scrollbar;
@@ -11,7 +7,6 @@
 #[component]
 pub fn DrawerBody(
     #[prop(optional, into)] class: MaybeProp<String>,
-<<<<<<< HEAD
     /// Whether to use native scrollbar on itself.
     #[prop(optional)]
     native_scrollbar: bool,
@@ -27,21 +22,5 @@
                 Either::Right(view! { <Scrollbar>{children()}</Scrollbar> })
             }}
         </div>
-=======
-    #[prop(default = true)] scrollable: bool,
-    children: Children,
-) -> impl IntoView {
-    match scrollable {
-        true => view! {
-            <Scrollbar>
-                <div class=class_list!["thaw-drawer-body", class]>{children()}</div>
-            </Scrollbar>
-        }
-        .into_any(),
-        false => view! {
-            <div class=class_list!["thaw-drawer-body", class]>{children()}</div>
-        }
-        .into_any(),
->>>>>>> af420b9c
     }
 }